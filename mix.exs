--- conflicted
+++ resolved
@@ -33,14 +33,10 @@
       {:ex_doc, "~> 0.11.4", only: :dev},
       {:httpoison, "~> 0.8", optional: true},
       {:poison, "~> 1.2 or ~> 2.0", optional: true},
-<<<<<<< HEAD
       {:ibrowse, github: "cmullaparthi/ibrowse", tag: "v4.1.2", optional: true},
       {:httpotion, "~> 2.0", optional: true},
-      {:jsx, "~> 2.5", optional: true}
-=======
       {:jsx, "~> 2.5", optional: true},
       {:dialyze, "~> 0.2.0", only: :dev},
->>>>>>> bea0c50c
     ]
   end
 
