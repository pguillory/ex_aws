defmodule ExAws.Config do
  require Record
  Record.defrecord :aws_config, [
    as_host: nil,
    ec2_host: nil,
    iam_host: nil,
    sts_host: nil,
    s3_scheme: nil,
    s3_host: nil,
    s3_port: nil,
    sdb_host: nil,
    elb_host: nil,
    ses_host: nil,
    sqs_host: nil,
    sns_host: nil,
    mturk_host: nil,
    mon_host: nil,
    mon_port: nil,
    mon_protocol: nil,
    ddb_scheme: nil,
    ddb_host: nil,
    ddb_port: nil,
    ddb_retry: nil,
    kinesis_scheme: nil,
    kinesis_host: nil,
    kinesis_port: nil,
    kinesis_retry: nil,
    cloudtrail_scheme: nil,
    cloudtrail_host: nil,
    cloudtrail_port: nil,
    access_key_id: nil,
    secret_access_key: nil,
    security_token: nil,
    timeout: nil,
    cloudtrail_raw_result: nil
  ]

  def erlcloud_config do
    conf = Application.get_all_env(:ex_aws)
      |> Enum.map(fn
        {k,v} when is_binary(v) -> {k, String.to_char_list(v)}
        x -> x
      end)

    :erlcloud_aws.default_config
      |> aws_config(ddb_scheme: conf[:ddb_scheme])
      |> aws_config(ddb_host: conf[:ddb_host])
      |> aws_config(ddb_port: conf[:ddb_port])
  end

<<<<<<< HEAD
  def namespace(data, :dynamo) do
    if table = Keyword.get(data, :TableName) do
      name = prefix([table, Application.get_env(:ex_aws, :ddb_namespace), Mix.env])
      Keyword.put(data, :TableName, name)
    else
      data
    end
=======
  def config_map do
    config = erlcloud_config
    @attrs |> Enum.with_index |> Enum.reduce(%{}, fn({{attr, _}, i}, map) ->
      Map.put(map, attr, elem(config, i + 1))
    end)
  end

  def namespace(%{TableName: table} = data, :dynamo) do
    name = prefix([table, Application.get_env(:ex_aws, :ddb_namespace), Mix.env])
    Map.put(data, :TableName, name)
>>>>>>> 931b366e
  end
  def namespace(data, :dynamo), do: data

  def namespace(%{StreamName: stream} = data, :kinesis) do
    name = prefix([stream, Application.get_env(:ex_aws, :kinesis_namespace), Mix.env])
    Map.put(data, :StreamName, name)
  end
  def namespace(data, :kinesis), do: data

  defp prefix(items) when is_list(items) do
    items |> Enum.filter(&(&1)) |> Enum.join("_")
  end

end<|MERGE_RESOLUTION|>--- conflicted
+++ resolved
@@ -48,15 +48,7 @@
       |> aws_config(ddb_port: conf[:ddb_port])
   end
 
-<<<<<<< HEAD
-  def namespace(data, :dynamo) do
-    if table = Keyword.get(data, :TableName) do
-      name = prefix([table, Application.get_env(:ex_aws, :ddb_namespace), Mix.env])
-      Keyword.put(data, :TableName, name)
-    else
-      data
-    end
-=======
+
   def config_map do
     config = erlcloud_config
     @attrs |> Enum.with_index |> Enum.reduce(%{}, fn({{attr, _}, i}, map) ->
@@ -67,7 +59,6 @@
   def namespace(%{TableName: table} = data, :dynamo) do
     name = prefix([table, Application.get_env(:ex_aws, :ddb_namespace), Mix.env])
     Map.put(data, :TableName, name)
->>>>>>> 931b366e
   end
   def namespace(data, :dynamo), do: data
 
