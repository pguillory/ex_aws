defmodule ExAws.Dynamo.Impl do
  alias ExAws.Dynamo
  import ExAws.Utils, only: [camelize_keys: 1, camelize_keys: 2]
  use ExAws.Actions


  defdelegate stream_scan(client, name), to: ExAws.Dynamo.Lazy
  defdelegate stream_scan(client, name, opts), to: ExAws.Dynamo.Lazy

  @namespace "DynamoDB_20120810"
  @actions [
    batch_get_item:   :post,
    batch_write_item: :post,
    create_table:     :post,
    delete_item:      :post,
    delete_table:     :post,
    describe_table:   :post,
    get_item:         :post,
    list_tables:      :post,
    put_item:         :post,
    query:            :post,
    scan:             :post,
    update_item:      :post,
    update_table:     :post]

  @moduledoc false
  # Implimentation of the AWS Dynamo API.
  #
  # See ExAws.Dynamo.Client for usage.

  ## Tables
  ######################

  def list_tables(client) do
    client.request(%{}, :list_tables)
  end

  def create_table(client, name, primary_key, key_definitions, read_capacity, write_capacity) when is_atom(primary_key) do
    key_schema = [%{
      attribute_name: primary_key,
      key_type:       "HASH"
    }]
    create_table(client, name, key_schema, key_definitions, read_capacity, write_capacity)
  end

  def create_table(client, name, key_schema, key_definitions, read_capacity, write_capacity) when is_list(key_schema) do
    create_table(client, name, key_schema, key_definitions, read_capacity, write_capacity)
  end

  def create_table(client, name, key_schema, key_definitions, read_capacity, write_capacity, global_indexes, local_indexes) do
    data = %{
      "TableName" => name,
      "AttributeDefinitions" => key_definitions |> encode_key_definitions,
      "KeySchema" => key_schema |> camelize_keys,
      "ProvisionedThroughput" => %{
        "ReadCapacityUnits"  => read_capacity,
        "WriteCapacityUnits" => write_capacity
      }
    }
    %{
      "GlobalSecondaryIndexes" => global_indexes |> camelize_keys(deep: true),
      "LocalSecondaryIndexes"  => local_indexes  |> camelize_keys(deep: true)
    } |> Enum.reduce(data, fn
      {_, []}, data -> data
      {name, indices}, data -> Map.put(data, name, Enum.into(indices, %{}))
    end)
    |> client.request(:create_table)
  end

  def describe_table(client, name) do
    %{"TableName" => name}
    |> client.request(:describe_table)
  end

  def update_table(client, name, attributes) do
    %{"TableName" => name}
    |> Map.merge(camelize_keys(attributes, deep: true))
    |> client.request(:update_table)
  end

  def delete_table(client, table) do
    %{TableName: table}
    |> client.request(:delete_table)
  end

  ## Records
  ######################
  def scan(client, name, opts \\ []) do
    opts = opts |> Enum.into(%{})
    special_opts = [:exclusive_start_key, :expression_attribute_values]

    regular_opts = opts
    |> Map.drop(special_opts)
    |> camelize_keys

    %{"TableName" => name}
    |> build_exclusive_start_key(opts)
    |> build_expression_attribute_values(opts)
    |> Map.merge(regular_opts)
    |> client.request(:scan)
  end

  def query(client, name, opts \\ []) do
    opts = opts |> Enum.into(%{})
    special_opts = [:exclusive_start_key, :expression_attribute_values]

    regular_opts = opts
    |> Map.drop(special_opts)
    |> camelize_keys

    %{"TableName" => name}
    |> build_exclusive_start_key(opts)
    |> build_expression_attribute_values(opts)
    |> Map.merge(regular_opts)
    |> client.request(:query)
  end

  def batch_get_item(client, data) do
    data
    |> Enum.reduce(%{}, fn {table_name, table_query}, query ->
      keys = table_query
      |> Map.get(:keys)
      |> encode_values

      dynamized_table_query = table_query
      |> camelize_keys
      |> Map.put
      Map.put(query, table_name, table_query)
    end)
    |> client.request(:batch_get_item)
  end

  def put_item(client, name, record) do
    %{
      "TableName" => name,
      "Item" => Dynamo.Encoder.encode(record)
    } |> client.request(:put_item)
  end

  def batch_write_item(client, data) do
    client.request(data, :batch_write_item)
  end

  def get_item(client, name, primary_key) do
    %{
      "TableName" => name,
      "Key" => Dynamo.Encoder.encode_flat(primary_key)
    }
    |> client.request(:get_item)
  end

  def get_item!(client, name, primary_key) do
    {:ok, %{"Item" => item}} = %{
      "TableName" => name,
      "Key" => Dynamo.Encoder.encode_flat(primary_key)
    }
    |> client.request(:get_item)

    item
  end

  def update_item(client, table_name, primary_key, update_attrs) do
    %{
<<<<<<< HEAD
      "TableName" => table_name,
      "Key" => Dynamo.Encoder.encode_flat(primary_key)
    }
    |> Map.merge(camelize_keys(update_args))
=======
      TableName: table_name,
      Key: Dynamo.Encoder.encode_flat(primary_key),
      AttributeUpdates: Dynamo.Encoder.encode_flat(update_attrs)
    }
>>>>>>> d789b5d5
    |> client.request(:update_item)
  end

  def delete_item(client, name, primary_key) do
    %{"TableName" => name, Key: primary_key}
    |> client.request(:delete_item)
  end

  defp encode_key_definitions(attrs) do
    attrs |> Enum.map(fn({name, type}) ->
      %{"AttributeName" => name, "AttributeType" => type |> Dynamo.Encoder.atom_to_dynamo_type}
    end)
  end

  # Expects exclusive_start_key shape like
  defp build_exclusive_start_key(data, %{exclusive_start_key: start_key}) do
    Map.put(data, "ExclusiveStartKey", start_key |> encode_values)
  end
  defp build_exclusive_start_key(data, _), do: data

  defp build_expression_attribute_values(data, %{expression_attribute_values: values}) do
    Map.put(data, "ExpressionAttributeValues", values |> encode_values)
  end
  defp build_expression_attribute_values(data, _), do: data

  defp encode_values(dict) do
    Enum.reduce(dict, %{}, fn {attr, value}, attribute_values ->
      Map.put(attribute_values, attr, Dynamo.Encoder.encode(value))
    end)
  end

end<|MERGE_RESOLUTION|>--- conflicted
+++ resolved
@@ -161,17 +161,10 @@
 
   def update_item(client, table_name, primary_key, update_attrs) do
     %{
-<<<<<<< HEAD
       "TableName" => table_name,
       "Key" => Dynamo.Encoder.encode_flat(primary_key)
     }
     |> Map.merge(camelize_keys(update_args))
-=======
-      TableName: table_name,
-      Key: Dynamo.Encoder.encode_flat(primary_key),
-      AttributeUpdates: Dynamo.Encoder.encode_flat(update_attrs)
-    }
->>>>>>> d789b5d5
     |> client.request(:update_item)
   end
 
