--- conflicted
+++ resolved
@@ -235,13 +235,8 @@
     key_definitions :: key_definitions,
     read_capacity   :: pos_integer,
     write_capacity  :: pos_integer,
-<<<<<<< HEAD
-    global_indexes  :: Keyword.t,
-    local_indexes   :: Keyword.t) :: Request.response_t
-=======
     global_indexes  :: [Map.t],
     local_indexes   :: [Map.t]) :: ExAws.Request.response_t
->>>>>>> 30555ff6
 
   @doc "Describe table"
   defcallback describe_table(name :: binary) :: Request.response_t
